--- conflicted
+++ resolved
@@ -143,11 +143,7 @@
     GMAIMMBenchDataset, MMERealWorld, HRBenchDataset, CRPE, MathVerse, NaturalBenchDataset,
     MIABench, OlympiadBench, WildVision, MMMath, QSpatial, Dynamath, MMGenBench, VizWiz, MMNIAH,
     CMMMU, VLRewardBench, WeMath, LogicVista, MMMUProDataset, CreationMMBenchDataset,
-<<<<<<< HEAD
-    ImageShortQADataset, MMAlignBench, OmniDocBench, VMCBenchDataset
-=======
-    ImageShortQADataset, MMAlignBench, OmniDocBench, VLM2Bench
->>>>>>> 7682f53d
+    ImageShortQADataset, MMAlignBench, OmniDocBench, VLM2Bench, VMCBenchDataset
 ]
 
 
